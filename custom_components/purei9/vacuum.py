--- conflicted
+++ resolved
@@ -181,53 +181,6 @@
         self._params.fan_speed = fan_speed
         self.async_write_ha_state()
 
-<<<<<<< HEAD
-    def send_command(self, command: str, params: Optional[Dict[str, Any]] = None, **kwargs: Any):
-        """Send a custom command to the robot. Currently only used to clean specific zones."""
-        if command == "clean_zones":
-            # Check for required input data
-            if params is None:
-                _LOGGER.error('need "params" of type Dict for command "clean_zones"')
-                return
-            if not "map" in params:
-                _LOGGER.error('need "params.map" of type String for command "clean_zones"')
-                return
-            if not "zones" in params:
-                _LOGGER.error('need "params.zones" of type List for command "clean_zones"')
-                return
-
-            cloudmap   = None # CloudMap
-            cloudzones = []   # CloudZone.id
-
-            # Search all maps the robot knows for the one we are looking for
-            for a_map in self._robot.getMaps():
-                if params["map"] == a_map.name:
-                    cloudmap = a_map
-                    break
-            if cloudmap == None:
-                _LOGGER.error('map "%s" does not exist', params["map"])
-                return
-
-            # Search all zones inside this map for the ones we are looking for
-            for zone_name in params["zones"]:
-                cloudzone = None
-                for zone in cloudmap.zones:
-                    if zone.name == zone_name:
-                        cloudzone = zone
-                        break
-                if cloudzone is None:
-                    _LOGGER.error('zone "%s" does not exist', zone_name)
-                    return
-                cloudzones.append(cloudzone.id)
-
-            # Everything done, now send the robot to clean those maps and zones we found
-            self._robot.cleanZones(cloudmap.id, cloudzones)
-
-        else:
-            _LOGGER.error('command "%s" not implemented', command)
-
-        return
-=======
     async def async_send_command(
         self,
         command: str,
@@ -254,7 +207,6 @@
             )
         except exception.CommandException as ex:
             _LOGGER.error("Could not execute command \"%s\" due to: %s", command, ex)
->>>>>>> 12dacf44
 
     def _handle_coordinator_update(self):
         """
